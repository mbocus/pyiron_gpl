"""
Setuptools based setup module
"""
from setuptools import setup, find_packages
import versioneer

setup(
    name='pyiron-gpl',
    version=versioneer.get_version(),
    description='pyiron - an integrated development environment (IDE) for computational materials science.',
    long_description='http://pyiron.org',

    url='https://github.com/pyiron/pyiron_gpl',
    author='Max-Planck-Institut für Eisenforschung GmbH - Computational Materials Design (CM) Department',
    author_email='janssen@mpie.de',
    license='GPLv3',

    classifiers=['Development Status :: 5 - Production/Stable',
                 'Topic :: Scientific/Engineering :: Physics',
                 'License :: OSI Approved :: BSD License',
                 'Intended Audience :: Science/Research',
                 'Operating System :: OS Independent',
                 'Programming Language :: Python :: 3.9',
                 'Programming Language :: Python :: 3.10',
                 'Programming Language :: Python :: 3.11',
    ],

    keywords='pyiron',
    packages=find_packages(exclude=["*tests*", "*docs*", "*binder*", "*conda*", "*notebooks*", "*.ci_support*"]),
    install_requires=[
        'molmod==1.4.8',
        'numpy==1.26.4',
<<<<<<< HEAD
        'atomistics==0.1.24',
        'pyiron_atomistics==0.5.0',
        'spglib==2.4.0',
        'scipy==1.12.0',
=======
        'atomistics==0.1.26',
        'pyiron_atomistics==0.5.2',
        'spglib==2.3.1',
        'scipy==1.13.0',
>>>>>>> 888d9e5f
        'quickff==2.2.4',
        'tamkin==1.2.6',
        'yaff==1.6.0'
    ],
    cmdclass=versioneer.get_cmdclass(),

    )<|MERGE_RESOLUTION|>--- conflicted
+++ resolved
@@ -30,17 +30,10 @@
     install_requires=[
         'molmod==1.4.8',
         'numpy==1.26.4',
-<<<<<<< HEAD
-        'atomistics==0.1.24',
-        'pyiron_atomistics==0.5.0',
-        'spglib==2.4.0',
-        'scipy==1.12.0',
-=======
         'atomistics==0.1.26',
         'pyiron_atomistics==0.5.2',
-        'spglib==2.3.1',
+        'spglib==2.4.0',
         'scipy==1.13.0',
->>>>>>> 888d9e5f
         'quickff==2.2.4',
         'tamkin==1.2.6',
         'yaff==1.6.0'
