--- conflicted
+++ resolved
@@ -31,21 +31,14 @@
     keywords='pyiron',
     packages=find_packages(exclude=["*tests*", "*docs*", "*binder*", "*conda*", "*notebooks*", "*.ci_support*"]),
     install_requires=[
-<<<<<<< HEAD
         'molmod==1.4.8',
         'numpy==1.20.1',
-        'pyiron_atomistics==0.2.4',
+        'pyiron_atomistics==0.2.7',
         'spglib==1.16.1',
         'scipy==1.6.0',
         'quickff==2.2.4',
         'tamkin==1.2.6',
         'yaff==1.4.2'
-=======
-        'pyiron_atomistics==0.2.7',
-        'spglib==1.16.1',
-        'scipy==1.6.1',
-        'numpy',
->>>>>>> 53005c85
     ],
     cmdclass=versioneer.get_cmdclass(),
 
