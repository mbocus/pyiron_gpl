--- conflicted
+++ resolved
@@ -32,13 +32,8 @@
     packages=find_packages(exclude=["*tests*", "*docs*", "*binder*", "*conda*", "*notebooks*", "*.ci_support*"]),
     install_requires=[
         'molmod==1.4.8',
-<<<<<<< HEAD
-        'numpy==1.20.3',
+        'numpy==1.21.0',
         'pyiron_atomistics==0.2.17',
-=======
-        'numpy==1.21.0',
-        'pyiron_atomistics==0.2.16',
->>>>>>> f1318ab9
         'spglib==1.16.1',
         'scipy==1.7.0',
         'quickff==2.2.4',
