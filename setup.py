--- conflicted
+++ resolved
@@ -32,13 +32,8 @@
     packages=find_packages(exclude=["*tests*", "*docs*", "*binder*", "*conda*", "*notebooks*", "*.ci_support*"]),
     install_requires=[
         'molmod==1.4.8',
-<<<<<<< HEAD
-        'numpy==1.24.2',
+        'numpy==1.24.3',
         'pyiron_atomistics==0.2.66',
-=======
-        'numpy==1.24.3',
-        'pyiron_atomistics==0.2.65',
->>>>>>> 6db2f17e
         'spglib==2.0.2',
         'scipy==1.10.1',
         'quickff==2.2.4',
