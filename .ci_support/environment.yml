channels:
- conda-forge
dependencies:
- coveralls
- coverage
- codacy-coverage
- molmod =1.4.8
- numpy =1.21.4
<<<<<<< HEAD
- pyiron_atomistics =0.2.30
- scipy =1.7.2
=======
- pyiron_atomistics =0.2.29
- scipy =1.7.3
>>>>>>> 39d38dbb
- spglib =1.16.2
- quickff =2.2.4
- tamkin =1.2.6
- yaff =1.4.2<|MERGE_RESOLUTION|>--- conflicted
+++ resolved
@@ -6,13 +6,8 @@
 - codacy-coverage
 - molmod =1.4.8
 - numpy =1.21.4
-<<<<<<< HEAD
 - pyiron_atomistics =0.2.30
-- scipy =1.7.2
-=======
-- pyiron_atomistics =0.2.29
 - scipy =1.7.3
->>>>>>> 39d38dbb
 - spglib =1.16.2
 - quickff =2.2.4
 - tamkin =1.2.6
