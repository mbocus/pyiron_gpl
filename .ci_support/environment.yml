--- conflicted
+++ resolved
@@ -6,13 +6,8 @@
 - codacy-coverage
 - molmod =1.4.8
 - numpy =1.24.2
-<<<<<<< HEAD
 - pyiron_atomistics =0.2.65
-- scipy =1.10.0
-=======
-- pyiron_atomistics =0.2.62
 - scipy =1.10.1
->>>>>>> fa137dbc
 - spglib =2.0.2
 - quickff =2.2.4
 - tamkin =1.2.6
